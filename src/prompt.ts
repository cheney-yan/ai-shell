import * as p from '@clack/prompts';
import { execaCommand } from 'execa';
import { cyan, dim } from 'kolorist';
import {
  getExplanation,
  getRevision,
  getScriptAndInfo,
} from './helpers/completion';
import { getConfig } from './helpers/config';
import { projectName } from './helpers/constants';
import { KnownError } from './helpers/error';

const sample = <T>(arr: T[]): T | undefined => {
  const len = arr == null ? 0 : arr.length;
  return len ? arr[Math.floor(Math.random() * len)] : undefined;
};

const examples = [
  'delete all log files',
  'list js files',
  'fetch me a random joke',
  'list all commits',
];

async function runScript(script: string) {
  p.outro(`Running: ${script}`);
  console.log('');
  await execaCommand(script, {
    stdio: 'inherit',
    shell: process.env.SHELL || true,
  }).catch(() => {
    // Nothing needed, it'll output to stderr
  });
}

async function getPrompt(prompt?: string) {
  const group = p.group(
    {
      prompt: () =>
        p.text({
          message: 'What would you like me to to do?',
          placeholder: `e.g. ${sample(examples)}`,
          initialValue: prompt,
          defaultValue: 'Say hello',
          validate: (value) => {
            if (!value) return 'Please enter a prompt.';
          },
        }),
    },
    {
      onCancel: () => {
        p.cancel('Goodbye!');
        process.exit(0);
      },
    }
  );
  return (await group).prompt;
}

async function promptForRevision() {
  const group = p.group(
    {
      prompt: () =>
        p.text({
          message: 'What would you like me to to change in this script?',
          placeholder: 'e.g. change the folder name',
          validate: (value) => {
            if (!value) return 'Please enter a prompt.';
          },
        }),
    },
    {
      onCancel: () => {
        p.cancel('Goodbye!');
        process.exit(0);
      },
    }
  );
  return (await group).prompt;
}

export async function prompt({
  usePrompt,
  silentMode,
}: { usePrompt?: string; silentMode?: boolean } = {}) {
  const {
    OPENAI_KEY: key,
    SILENT_MODE,
    OPENAI_API_ENDPOINT: apiEndpoint,
  } = await getConfig();
  const skipCommandExplanation = silentMode || SILENT_MODE;

  if (!key) {
    throw new KnownError(
      'Please set your OpenAI API key via `ai-shell config set OPENAI_KEY=<your token>`'
    );
  }
  parseAssert('OPENAI_KEY', key.startsWith('sk-'), 'Must start with "sk-"');

  console.log('');
  p.intro(`${cyan(`${projectName}`)}`);

  const thePrompt = usePrompt || (await getPrompt());
  const spin = p.spinner();
  spin.start(`Loading...`);
  const { readInfo, readScript } = await getScriptAndInfo({
    prompt: thePrompt,
    key,
    apiEndpoint,
  });
  spin.stop(`Your script:`);
  console.log('');
  const script = await readScript(process.stdout.write.bind(process.stdout));
  console.log('');
  console.log('');
  console.log(dim('•'));
  if (!skipCommandExplanation) {
    spin.start(`Getting explanation...`);
    const info = await readInfo(process.stdout.write.bind(process.stdout));
    if (!info) {
      const { readExplanation } = await getExplanation({
        script,
        key,
        apiEndpoint,
      });
      spin.stop(`Explanation:`);
      console.log('');
      await readExplanation(process.stdout.write.bind(process.stdout));
      console.log('');
      console.log('');
      console.log(dim('•'));
    }
  }

<<<<<<< HEAD
  await runOrReviseFlow(script, key, apiEndpoint);
=======
  await runOrReviseFlow(script, key, silentMode);
>>>>>>> c81a6386
}

async function runOrReviseFlow(
  script: string,
  key: string,
<<<<<<< HEAD
  apiEndpoint: string
=======
  silentMode?: boolean
>>>>>>> c81a6386
) {
  const nonEmptyScript = script.trim() !== '';

  const answer = await p.select({
    message: nonEmptyScript ? 'Run this script?' : 'Revise this script?',
    options: [
      ...(nonEmptyScript
        ? [
            { label: '✅ Yes', value: 'yes', hint: 'Lets go!' },
            {
              label: '📝 Edit',
              value: 'edit',
              hint: 'Make some adjustments before running',
            },
          ]
        : []),
      {
        label: '🔁 Revise',
        value: 'revise',
        hint: 'Give feedback via prompt and get a new result',
      },
      { label: '❌ Cancel', value: 'cancel', hint: 'Exit the program' },
    ],
  });

  const confirmed = answer === 'yes';
  const cancel = answer === 'cancel';
  const revisePrompt = answer === 'revise';
  const edit = answer === 'edit';

  if (revisePrompt) {
<<<<<<< HEAD
    await revisionFlow(script, key, apiEndpoint);
=======
    await revisionFlow(script, key, silentMode);
>>>>>>> c81a6386
  } else if (confirmed) {
    await runScript(script);
  } else if (cancel) {
    p.cancel('Goodbye!');
    process.exit(0);
  } else if (edit) {
    const newScript = await p.text({
      message: 'you can edit script here:',
      initialValue: script,
    });
    if (!p.isCancel(newScript)) {
      await runScript(newScript);
    }
  }
}

async function revisionFlow(
  currentScript: string,
  key: string,
<<<<<<< HEAD
  apiEndpoint: string
=======
  silentMode?: boolean
>>>>>>> c81a6386
) {
  const revision = await promptForRevision();
  const spin = p.spinner();
  spin.start(`Loading...`);
  const { readScript } = await getRevision({
    prompt: revision,
    code: currentScript,
    key,
    apiEndpoint,
  });
  spin.stop(`Your new script:`);

  console.log('');
  const script = await readScript(process.stdout.write.bind(process.stdout));
  console.log('');
  console.log('');
  console.log(dim('•'));

<<<<<<< HEAD
  const infoSpin = p.spinner();
  infoSpin.start(`Getting explanation...`);
  const { readExplanation } = await getExplanation({
    script,
    key,
    apiEndpoint,
  });

  infoSpin.stop(`Explanation:`);
  console.log('');
  await readExplanation(process.stdout.write.bind(process.stdout));
  console.log('');
  console.log('');
  console.log(dim('•'));

  await runOrReviseFlow(script, key, apiEndpoint);
=======
  if (!silentMode) {
    const infoSpin = p.spinner();
    infoSpin.start(`Getting explanation...`);
    const { readExplanation } = await getExplanation({ script, key });

    infoSpin.stop(`Explanation:`);
    console.log('');
    await readExplanation(process.stdout.write.bind(process.stdout));
    console.log('');
    console.log('');
    console.log(dim('•'));
  }

  await runOrReviseFlow(script, key, silentMode);
>>>>>>> c81a6386
}

const parseAssert = (name: string, condition: any, message: string) => {
  if (!condition) {
    throw new KnownError(`Invalid config property ${name}: ${message}`);
  }
};<|MERGE_RESOLUTION|>--- conflicted
+++ resolved
@@ -132,21 +132,14 @@
     }
   }
 
-<<<<<<< HEAD
-  await runOrReviseFlow(script, key, apiEndpoint);
-=======
-  await runOrReviseFlow(script, key, silentMode);
->>>>>>> c81a6386
+  await runOrReviseFlow(script, key, apiEndpoint, silentMode);
 }
 
 async function runOrReviseFlow(
   script: string,
   key: string,
-<<<<<<< HEAD
-  apiEndpoint: string
-=======
+  apiEndpoint: string,
   silentMode?: boolean
->>>>>>> c81a6386
 ) {
   const nonEmptyScript = script.trim() !== '';
 
@@ -178,11 +171,7 @@
   const edit = answer === 'edit';
 
   if (revisePrompt) {
-<<<<<<< HEAD
-    await revisionFlow(script, key, apiEndpoint);
-=======
-    await revisionFlow(script, key, silentMode);
->>>>>>> c81a6386
+    await revisionFlow(script, key, apiEndpoint, silentMode);
   } else if (confirmed) {
     await runScript(script);
   } else if (cancel) {
@@ -202,11 +191,8 @@
 async function revisionFlow(
   currentScript: string,
   key: string,
-<<<<<<< HEAD
-  apiEndpoint: string
-=======
+  apiEndpoint: string,
   silentMode?: boolean
->>>>>>> c81a6386
 ) {
   const revision = await promptForRevision();
   const spin = p.spinner();
@@ -225,28 +211,14 @@
   console.log('');
   console.log(dim('•'));
 
-<<<<<<< HEAD
-  const infoSpin = p.spinner();
-  infoSpin.start(`Getting explanation...`);
-  const { readExplanation } = await getExplanation({
-    script,
-    key,
-    apiEndpoint,
-  });
-
-  infoSpin.stop(`Explanation:`);
-  console.log('');
-  await readExplanation(process.stdout.write.bind(process.stdout));
-  console.log('');
-  console.log('');
-  console.log(dim('•'));
-
-  await runOrReviseFlow(script, key, apiEndpoint);
-=======
   if (!silentMode) {
     const infoSpin = p.spinner();
     infoSpin.start(`Getting explanation...`);
-    const { readExplanation } = await getExplanation({ script, key });
+    const { readExplanation } = await getExplanation({
+      script,
+      key,
+      apiEndpoint,
+    });
 
     infoSpin.stop(`Explanation:`);
     console.log('');
@@ -256,8 +228,7 @@
     console.log(dim('•'));
   }
 
-  await runOrReviseFlow(script, key, silentMode);
->>>>>>> c81a6386
+  await runOrReviseFlow(script, key, apiEndpoint, silentMode);
 }
 
 const parseAssert = (name: string, condition: any, message: string) => {
