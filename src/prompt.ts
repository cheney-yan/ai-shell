import * as p from '@clack/prompts';
import { execaCommand } from 'execa';
import { cyan, dim } from 'kolorist';
import {
  getExplanation,
  getRevision,
  getScriptAndInfo,
} from './helpers/completion';
import { getConfig } from './helpers/config';
import { projectName } from './helpers/constants';
import { KnownError } from './helpers/error';
<<<<<<< HEAD
import clipboardy from 'clipboardy'
=======
import i18n from './helpers/i18n';

const init = async () => {
  const { LANGUAGE: language } = await getConfig();
  i18n.setLanguage(language);
};

let examples: string[] = [];
init().then(() => {
  examples.push(i18n.t('delete all log files'));
  examples.push(i18n.t('list js files'));
  examples.push(i18n.t('fetch me a random joke'));
  examples.push(i18n.t('list all commits'));
});
>>>>>>> 41cfe9b5

const sample = <T>(arr: T[]): T | undefined => {
  const len = arr == null ? 0 : arr.length;
  return len ? arr[Math.floor(Math.random() * len)] : undefined;
};

<<<<<<< HEAD
const examples = [
  'delete all log files',
  'list js files',
  'fetch me a random joke',
  'list all commits',
];

=======
const clipboardy = require('clipboardy');
>>>>>>> 41cfe9b5

async function runScript(script: string) {
  p.outro(`${i18n.t('Running')}: ${script}`);
  console.log('');
  await execaCommand(script, {
    stdio: 'inherit',
    shell: process.env.SHELL || true,
  }).catch(() => {
    // Nothing needed, it'll output to stderr
  });
}

async function getPrompt(prompt?: string) {
  const group = p.group(
    {
      prompt: () =>
        p.text({
          message: i18n.t('What would you like me to to do?'),
          placeholder: `${i18n.t('e.g.')} ${sample(examples)}`,
          initialValue: prompt,
          defaultValue: i18n.t('Say hello'),
          validate: (value) => {
            if (!value) return i18n.t('Please enter a prompt.');
          },
        }),
    },
    {
      onCancel: () => {
        p.cancel(i18n.t('Goodbye!'));
        process.exit(0);
      },
    }
  );
  return (await group).prompt;
}

async function promptForRevision() {
  const group = p.group(
    {
      prompt: () =>
        p.text({
          message: i18n.t(
            'What would you like me to to change in this script?'
          ),
          placeholder: i18n.t('e.g. change the folder name'),
          validate: (value) => {
            if (!value) return i18n.t('Please enter a prompt.');
          },
        }),
    },
    {
      onCancel: () => {
        p.cancel(i18n.t('Goodbye!'));
        process.exit(0);
      },
    }
  );
  return (await group).prompt;
}

export async function prompt({
  usePrompt,
  silentMode,
}: { usePrompt?: string; silentMode?: boolean } = {}) {
  const {
    OPENAI_KEY: key,
    SILENT_MODE,
    OPENAI_API_ENDPOINT: apiEndpoint,
  } = await getConfig();
  const skipCommandExplanation = silentMode || SILENT_MODE;

  if (!key) {
    throw new KnownError(
      i18n.t(
        'Please set your OpenAI API key via `ai-shell config set OPENAI_KEY=<your token>`'
      )
    );
  }

  console.log('');
  p.intro(`${cyan(`${projectName}`)}`);

  const thePrompt = usePrompt || (await getPrompt());
  const spin = p.spinner();
  spin.start(i18n.t(`Loading...`));
  const { readInfo, readScript } = await getScriptAndInfo({
    prompt: thePrompt,
    key,
    apiEndpoint,
  });
  spin.stop(`${i18n.t('Your script')}:`);
  console.log('');
  const script = await readScript(process.stdout.write.bind(process.stdout));
  console.log('');
  console.log('');
  console.log(dim('•'));
  if (!skipCommandExplanation) {
    spin.start(i18n.t(`Getting explanation...`));
    const info = await readInfo(process.stdout.write.bind(process.stdout));
    if (!info) {
      const { readExplanation } = await getExplanation({
        script,
        key,
        apiEndpoint,
      });
      spin.stop(`${i18n.t('Explanation')}:`);
      console.log('');
      await readExplanation(process.stdout.write.bind(process.stdout));
      console.log('');
      console.log('');
      console.log(dim('•'));
    }
  }

  await runOrReviseFlow(script, key, apiEndpoint, silentMode);
}

async function runOrReviseFlow(
  script: string,
  key: string,
  apiEndpoint: string,
  silentMode?: boolean
) {
  const EmptyScript = script.trim() === '';

<<<<<<< HEAD
  const answer: symbol | (() => any) = await p.select({
    message: EmptyScript ? 'Revise this script?' : 'Run this script?',
    options: [
      ...(EmptyScript
        ? []
        : [
            {
              label: '✅ Yes',
              hint: 'Lets go!',
              value: async () => {
                await runScript(script);
              },
            },
            {
              label: '📝 Edit',
              hint: 'Make some adjustments before running',
              value: async () => {
                const newScript = await p.text({
                  message: 'you can edit script here:',
                  initialValue: script,
                });
                if (!p.isCancel(newScript)) {
                  await runScript(newScript);
                }
              },
=======
  const answer = await p.select({
    message: nonEmptyScript
      ? i18n.t('Run this script?')
      : i18n.t('Revise this script?'),
    options: [
      ...(nonEmptyScript
        ? [
            {
              label: '✅ ' + i18n.t('Yes'),
              value: 'yes',
              hint: i18n.t('Lets go!'),
            },
            {
              label: '📝 ' + i18n.t('Edit'),
              value: 'edit',
              hint: i18n.t('Make some adjustments before running'),
>>>>>>> 41cfe9b5
            },
          ]),
      {
<<<<<<< HEAD
        label: '🔁 Revise',
        hint: 'Give feedback via prompt and get a new result',
        value: async () => {
          await revisionFlow(script, key, apiEndpoint, silentMode);
        },
      },
      {
        label: '📋 Copy',
        hint: 'Copy the generated script to your clipboard',
        value: async () => {
          await clipboardy.write(script);
          p.outro('Copied to clipboard!');
        },
      },
      {
        label: '❌ Cancel',
        hint: 'Exit the program',
        value: () => {
          p.cancel('Goodbye!');
          process.exit(0);
        },
      },
    ],
  });

  if (typeof answer === 'function') {
    await answer();
=======
        label: '🔁 ' + i18n.t('Revise'),
        value: 'revise',
        hint: i18n.t('Give feedback via prompt and get a new result'),
      },
      {
        label: '📋 ' + i18n.t('Copy'),
        value: 'copy',
        hint: i18n.t('Copy the generated script to your clipboard'),
      },
      {
        label: '❌ ' + i18n.t('Cancel'),
        value: 'cancel',
        hint: i18n.t('Exit the program'),
      },
    ],
  });

  const confirmed = answer === 'yes';
  const cancel = answer === 'cancel';
  const revisePrompt = answer === 'revise';
  const copy = answer === 'copy';
  const edit = answer === 'edit';

  if (revisePrompt) {
    await revisionFlow(script, key, apiEndpoint, silentMode);
  } else if (confirmed) {
    await runScript(script);
  } else if (cancel) {
    p.cancel(i18n.t('Goodbye!'));
    process.exit(0);
  } else if (copy) {
    await clipboardy.write(script);
    p.outro(cyan(i18n.t('Copied to clipboard!')));
  } else if (edit) {
    const newScript = await p.text({
      message: i18n.t('you can edit script here') + ':',
      initialValue: script,
    });
    if (!p.isCancel(newScript)) {
      await runScript(newScript);
    }
>>>>>>> 41cfe9b5
  }
}

async function revisionFlow(
  currentScript: string,
  key: string,
  apiEndpoint: string,
  silentMode?: boolean
) {
  const revision = await promptForRevision();
  const spin = p.spinner();
  spin.start(i18n.t(`Loading...`));
  const { readScript } = await getRevision({
    prompt: revision,
    code: currentScript,
    key,
    apiEndpoint,
  });
  spin.stop(`${i18n.t(`Your new script`)}:`);

  console.log('');
  const script = await readScript(process.stdout.write.bind(process.stdout));
  console.log('');
  console.log('');
  console.log(dim('•'));

  if (!silentMode) {
    const infoSpin = p.spinner();
    infoSpin.start(i18n.t(`Getting explanation...`));
    const { readExplanation } = await getExplanation({
      script,
      key,
      apiEndpoint,
    });

    infoSpin.stop(`${i18n.t('Explanation')}:`);
    console.log('');
    await readExplanation(process.stdout.write.bind(process.stdout));
    console.log('');
    console.log('');
    console.log(dim('•'));
  }

  await runOrReviseFlow(script, key, apiEndpoint, silentMode);
}

export const parseAssert = (name: string, condition: any, message: string) => {
  if (!condition) {
    throw new KnownError(
      `${i18n.t('Invalid config property')} ${name}: ${message}`
    );
  }
};<|MERGE_RESOLUTION|>--- conflicted
+++ resolved
@@ -9,9 +9,6 @@
 import { getConfig } from './helpers/config';
 import { projectName } from './helpers/constants';
 import { KnownError } from './helpers/error';
-<<<<<<< HEAD
-import clipboardy from 'clipboardy'
-=======
 import i18n from './helpers/i18n';
 
 const init = async () => {
@@ -26,24 +23,13 @@
   examples.push(i18n.t('fetch me a random joke'));
   examples.push(i18n.t('list all commits'));
 });
->>>>>>> 41cfe9b5
 
 const sample = <T>(arr: T[]): T | undefined => {
   const len = arr == null ? 0 : arr.length;
   return len ? arr[Math.floor(Math.random() * len)] : undefined;
 };
 
-<<<<<<< HEAD
-const examples = [
-  'delete all log files',
-  'list js files',
-  'fetch me a random joke',
-  'list all commits',
-];
-
-=======
 const clipboardy = require('clipboardy');
->>>>>>> 41cfe9b5
 
 async function runScript(script: string) {
   p.outro(`${i18n.t('Running')}: ${script}`);
@@ -167,35 +153,8 @@
   apiEndpoint: string,
   silentMode?: boolean
 ) {
-  const EmptyScript = script.trim() === '';
-
-<<<<<<< HEAD
-  const answer: symbol | (() => any) = await p.select({
-    message: EmptyScript ? 'Revise this script?' : 'Run this script?',
-    options: [
-      ...(EmptyScript
-        ? []
-        : [
-            {
-              label: '✅ Yes',
-              hint: 'Lets go!',
-              value: async () => {
-                await runScript(script);
-              },
-            },
-            {
-              label: '📝 Edit',
-              hint: 'Make some adjustments before running',
-              value: async () => {
-                const newScript = await p.text({
-                  message: 'you can edit script here:',
-                  initialValue: script,
-                });
-                if (!p.isCancel(newScript)) {
-                  await runScript(newScript);
-                }
-              },
-=======
+  const nonEmptyScript = script.trim() !== '';
+
   const answer = await p.select({
     message: nonEmptyScript
       ? i18n.t('Run this script?')
@@ -212,39 +171,10 @@
               label: '📝 ' + i18n.t('Edit'),
               value: 'edit',
               hint: i18n.t('Make some adjustments before running'),
->>>>>>> 41cfe9b5
             },
-          ]),
+          ]
+        : []),
       {
-<<<<<<< HEAD
-        label: '🔁 Revise',
-        hint: 'Give feedback via prompt and get a new result',
-        value: async () => {
-          await revisionFlow(script, key, apiEndpoint, silentMode);
-        },
-      },
-      {
-        label: '📋 Copy',
-        hint: 'Copy the generated script to your clipboard',
-        value: async () => {
-          await clipboardy.write(script);
-          p.outro('Copied to clipboard!');
-        },
-      },
-      {
-        label: '❌ Cancel',
-        hint: 'Exit the program',
-        value: () => {
-          p.cancel('Goodbye!');
-          process.exit(0);
-        },
-      },
-    ],
-  });
-
-  if (typeof answer === 'function') {
-    await answer();
-=======
         label: '🔁 ' + i18n.t('Revise'),
         value: 'revise',
         hint: i18n.t('Give feedback via prompt and get a new result'),
@@ -286,7 +216,6 @@
     if (!p.isCancel(newScript)) {
       await runScript(newScript);
     }
->>>>>>> 41cfe9b5
   }
 }
 
